--- conflicted
+++ resolved
@@ -219,7 +219,6 @@
 
         return optimizer
 
-<<<<<<< HEAD
     def str_param(self, inverse_param: dict):
         param = list(inverse_param.keys())
         for name, p in self.model.named_parameters():
@@ -235,12 +234,6 @@
               derivative_points: float = 2, lambda_update: bool = False, second_order_interactions: bool = True,
               sampling_N: int = 1, verbose: int = 0,
               learning_rate: float = 1e-4, gamma:float=None, lr_decay:int=1000,
-=======
-    def solve(self, lambda_operator: Union[float, list] = 1, lambda_bound: Union[float, list] = 10,
-              lambda_update: bool = False, second_order_interactions: bool = True, sampling_N: int = 1,
-              verbose: int = 0,
-              learning_rate: float = 1e-4, gamma=None, lr_decay=1000,
->>>>>>> 28bd31d1
               eps: float = 1e-5, tmin: int = 1000, tmax: float = 1e5,
               nmodels: Union[int, None] = None, name: Union[str, None] = None,
               abs_loss: Union[None, float] = None, use_cache: bool = True,
@@ -251,13 +244,8 @@
               no_improvement_patience: int = 1000, model_randomize_parameter: Union[int, float] = 0,
               optimizer_mode: str = 'Adam', step_plot_print: Union[bool, int] = False,
               step_plot_save: Union[bool, int] = False, image_save_dir: Union[str, None] = None, tol: float = 0,
-<<<<<<< HEAD
               clear_cache: bool = False, normalized_loss_stop: bool = False, inverse_parameters: dict = None,
               mixed_precision: bool=False) -> Any:
-=======
-              clear_cache: bool = False, normalized_loss_stop: bool = False, mixed_precision=False) -> Any:
-
->>>>>>> 28bd31d1
         """
         High-level interface for solving equations.
 
@@ -296,19 +284,15 @@
             model.
         """
 
-<<<<<<< HEAD
         Cache_class = Model_prepare(self.grid, self.equal_cls,
                                     self.model, self.mode, self.weak_form)
 
         Cache_class.change_cache_dir(cache_dir)
-=======
+
         device = device_type()
 
         Cache_class = Model_prepare(self.grid, self.equal_cls,
                                     self.model, self.mode, self.weak_form)
-
-        # Cache_class.change_cache_dir(cache_dir)
->>>>>>> 28bd31d1
 
         # prepare input data to uniform format
         r = create_random_fn(model_randomize_parameter)
@@ -334,11 +318,8 @@
                                       self.model, self.mode, self.weak_form,
                                       lambda_operator, lambda_bound, tol, derivative_points)
 
-<<<<<<< HEAD
             min_loss , _ = Solution_class.evaluate()
-=======
-            _, min_loss = Solution_class.evaluate()
->>>>>>> 28bd31d1
+
 
         self.plot = Plots(self.model, self.grid, self.mode, tol)
 
@@ -365,11 +346,7 @@
 
         closure = Learn(solution=Solution_class, optimizer=optimizer, device=device,
                         mixed_precision=mixed_precision, second_order_interactions=second_order_interactions,
-<<<<<<< HEAD
                         sampling_N=sampling_N, lambda_update=lambda_update)
-=======
-                        sampling_N=sampling_N, lambda_update=lambda_update, tol=tol)
->>>>>>> 28bd31d1
 
         while stop_dings <= patience:
             cur_loss = closure.do(normalized_loss_stop)
@@ -403,12 +380,8 @@
                         print('[{}] Oscillation near the same loss'.format(
                             datetime.datetime.now()))
                         print(info_string)
-<<<<<<< HEAD
                         if inverse_parameters is not None:
                             print(self.str_param(inverse_parameters))
-=======
-
->>>>>>> 28bd31d1
                         if step_plot_print or step_plot_save:
                             self.plot.solution_print(title='Iteration = ' + str(t),
                                                      solution_print=step_plot_print,
@@ -420,12 +393,8 @@
                     print('[{}] No improvement in {} steps'.format(
                         datetime.datetime.now(), no_improvement_patience))
                     print(info_string)
-<<<<<<< HEAD
                     if inverse_parameters is not None:
                         print(self.str_param(inverse_parameters))
-=======
-
->>>>>>> 28bd31d1
                     if step_plot_print or step_plot_save:
                         self.plot.solution_print(title='Iteration = ' + str(t),
                                                  solution_print=step_plot_print,
@@ -448,14 +417,14 @@
                                                  solution_save=step_plot_save,
                                                  save_dir=image_save_dir)
                 stop_dings += 1
-
+                # print('t',t)
             if print_every != None and (t % print_every == 0) and verbose:
                 print('[{}] Print every {} step'.format(
                     datetime.datetime.now(), print_every))
                 print(info_string)
                 if inverse_parameters is not None:
                     print(self.str_param(inverse_parameters))
-
+                # print('loss', closure().item(), 'loss_norm', cur_loss)
                 if step_plot_print or step_plot_save:
                     self.plot.solution_print(title='Iteration = ' + str(t),
                                              solution_print=step_plot_print,
