--- conflicted
+++ resolved
@@ -24,32 +24,13 @@
 from solver import *
 import time
 
-<<<<<<< HEAD
-
-
-<<<<<<< HEAD
-CACHE=True
-
-device = torch.device('cuda')
-
-
-def p_IV_exp(grid_res):
-=======
+
+
 
 device = torch.device('cpu')
 
 
 def p_IV_exp(grid_res,CACHE):
->>>>>>> torch_matrix_opt
-=======
-
-
-
-device = torch.device('cpu')
-
-
-def p_IV_exp(grid_res,CACHE):
->>>>>>> d329a5c1
     
     exp_dict_list=[]
     
@@ -224,20 +205,9 @@
     start = time.time()
     
     model = point_sort_shift_solver(grid, model, p_4, bconds, lambda_bound=100, verbose=2,h=abs((t[1]-t[0]).item()), learning_rate=1e-4,
-<<<<<<< HEAD
-<<<<<<< HEAD
-                                    eps=1e-7, tmin=1000, tmax=1e6,use_cache=True,cache_dir='../cache/',cache_verbose=True
-                                    ,batch_size=None, save_always=True,lp_par=lp_par,no_improvement_patience=10000,print_every=None)
-=======
                                     eps=1e-7, tmin=1000, tmax=1e6,use_cache=CACHE,cache_dir='../cache/',cache_verbose=True
                                     ,batch_size=None, save_always=True,lp_par=lp_par,no_improvement_patience=10000,print_every=None,
                                     model_randomize_parameter=1e-6)
->>>>>>> torch_matrix_opt
-=======
-                                    eps=1e-7, tmin=1000, tmax=1e6,use_cache=CACHE,cache_dir='../cache/',cache_verbose=True
-                                    ,batch_size=None, save_always=True,lp_par=lp_par,no_improvement_patience=10000,print_every=None,
-                                    model_randomize_parameter=1e-6)
->>>>>>> d329a5c1
     end = time.time()
         
     error_rmse=torch.sqrt(torch.mean((sln_torch1-model(grid))**2))
@@ -249,39 +219,22 @@
     prepared_bconds = bnd_prepare(bconds, prepared_grid,grid_dict, h=(7/4-1/4)/grid_res)
     prepared_operator = operator_prepare(p_4, grid_dict, subset=['central'], true_grid=grid, h=(7/4-1/4)/grid_res)
     end_loss = point_sort_shift_loss(model, prepared_grid, prepared_operator, prepared_bconds, lambda_bound=100)
-<<<<<<< HEAD
-<<<<<<< HEAD
-    exp_dict_list.append({'grid_res':grid_res,'time':end - start,'RMSE':error_rmse.detach().numpy(),'loss':end_loss.detach().numpy(),'type':'PIV'})
-=======
     exp_dict_list.append({'grid_res':grid_res,'time':end - start,'RMSE':error_rmse.detach().numpy(),'loss':end_loss.detach().numpy(),'type':'PIV','cache':CACHE})
->>>>>>> torch_matrix_opt
-=======
-    exp_dict_list.append({'grid_res':grid_res,'time':end - start,'RMSE':error_rmse.detach().numpy(),'loss':end_loss.detach().numpy(),'type':'PIV','cache':CACHE})
->>>>>>> d329a5c1
     
     print('Time taken {}= {}'.format(grid_res, end - start))
     print('RMSE {}= {}'.format(grid_res, error_rmse))
     print('loss {}= {}'.format(grid_res, end_loss))
     return exp_dict_list
-<<<<<<< HEAD
-<<<<<<< HEAD
-
-=======
 
 
 
 
 nruns=1
-=======
-
->>>>>>> d329a5c1
 
 exp_dict_list=[]
 
 CACHE=True
->>>>>>> torch_matrix_opt
-
-<<<<<<< HEAD
+
 for grid_res in range(100,501,100):
     for _ in range(nruns):
         exp_dict_list.append(p_IV_exp(grid_res,CACHE))
@@ -289,57 +242,12 @@
         
 import pandas as pd
 
-<<<<<<< HEAD
-
-nruns=1
-=======
 exp_dict_list_flatten = [item for sublist in exp_dict_list for item in sublist]
 df=pd.DataFrame(exp_dict_list_flatten)
 df.boxplot(by='grid_res',column='time',fontsize=42,figsize=(20,10))
 df.boxplot(by='grid_res',column='RMSE',fontsize=42,figsize=(20,10),showfliers=False)
 df.to_csv('PIV_experiment_100_500_cache={}.csv'.format(str(CACHE)))
 
->>>>>>> torch_matrix_opt
-=======
-nruns=1
-
-exp_dict_list=[]
-
-CACHE=True
-
-for grid_res in range(100,501,100):
-    for _ in range(nruns):
-        exp_dict_list.append(p_IV_exp(grid_res,CACHE))
-        
-        
-import pandas as pd
-
-exp_dict_list_flatten = [item for sublist in exp_dict_list for item in sublist]
-df=pd.DataFrame(exp_dict_list_flatten)
-df.boxplot(by='grid_res',column='time',fontsize=42,figsize=(20,10))
-df.boxplot(by='grid_res',column='RMSE',fontsize=42,figsize=(20,10),showfliers=False)
-df.to_csv('PIV_experiment_100_500_cache={}.csv'.format(str(CACHE)))
->>>>>>> d329a5c1
-
-exp_dict_list=[]
-
-
-
-<<<<<<< HEAD
-<<<<<<< HEAD
-for grid_res in range(100,501,100):
-    for _ in range(nruns):
-        exp_dict_list.append(p_IV_exp(grid_res))
-        
-        
-import pandas as pd
-
-exp_dict_list_flatten = [item for sublist in exp_dict_list for item in sublist]
-df=pd.DataFrame(exp_dict_list_flatten)
-df.boxplot(by='grid_res',column='time',fontsize=42,figsize=(20,10))
-df.boxplot(by='grid_res',column='RMSE',fontsize=42,figsize=(20,10),showfliers=False)
-df.to_csv('PIV_experiment_100_500_cache={}.csv'.format(str(CACHE)))
-=======
->>>>>>> torch_matrix_opt
-=======
->>>>>>> d329a5c1
+
+
+
