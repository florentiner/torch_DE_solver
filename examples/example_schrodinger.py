--- conflicted
+++ resolved
@@ -1,240 +1,220 @@
-import torch
-import numpy as np
-import matplotlib.pyplot as plt
-import scipy
-
-import os
-import sys
-
-os.environ['KMP_DUPLICATE_LIB_OK'] = 'TRUE'
-
-sys.path.pop()
-sys.path.append(os.path.abspath(os.path.join(os.path.dirname( __file__ ), '..')))
-
-from solver import Solver
-from cache import Model_prepare
-from input_preprocessing import Equation
-
-<<<<<<< HEAD
-=======
-
->>>>>>> 7458db3d
-device = torch.device("cuda") if torch.cuda.is_available() else torch.device("cpu")
-
-x_grid = np.linspace(-5,5,41)
-t_grid = np.linspace(0,np.pi/2,41)
-
-x = torch.from_numpy(x_grid)
-t = torch.from_numpy(t_grid)
-
-grid = torch.cartesian_prod(x, t).float()
-
-<<<<<<< HEAD
-grid = grid.to(device)
-=======
-grid= grid.to(device)
->>>>>>> 7458db3d
-
-"""
-To solve schrodinger equation we have to solve system because of its complexity. 
-Both for the operator and for boundary and initial conditions.
-The system of boundary and initial conditions is written as follows:
-bnd1 = torch.stack((bnd1_real, bnd1_imag),dim = 1)
-etc...
-For periodic bconds you need to set parameter bnd_type = 'periodic'.
-For 'periodic' you don't need to set bnd_val.
-In this case condition will be written as follows:
-bnd1_left = ...
-bnd1_right = ...
-bnd1 = [bnd1_left, bnd1_right]
-Each term of bconds support up to 4 parameters, such as: bnd, bnd_val, bnd_op, bnd_type.
-bnd_type is not necessary, default = 'boundary values'.
-bnd, bnd_val are essentials for setting parameters bconds.
-Eventually, whole list of bconds will be written:
-bconds = [[bnd1,...,...], etc...]
-"""
-## BOUNDARY AND INITIAL CONDITIONS
-fun = lambda x: 2/np.cosh(x)
-
-# u(x,0) = 2sech(x), v(x,0) = 0
-bnd1_real = torch.cartesian_prod(x, torch.from_numpy(np.array([0], dtype=np.float64))).float()
-bnd1_imag = torch.cartesian_prod(x, torch.from_numpy(np.array([0], dtype=np.float64))).float()
-
-
-# u(x,0) = 2sech(x)
-bndval1_real = fun(bnd1_real[:,0])
-
-#  v(x,0) = 0
-bndval1_imag = torch.from_numpy(np.zeros_like(bnd1_imag[:,0]))
-
-bnd1_real = bnd1_real.to(device)
-bnd1_imag = bnd1_imag.to(device)
-bndval1_real = bndval1_real.to(device)
-bndval1_imag = bndval1_imag.to(device)
-
-# u(-5,t) = u(5,t)
-bnd2_real_left = torch.cartesian_prod(torch.from_numpy(np.array([-5], dtype=np.float64)), t).float()
-bnd2_real_right = torch.cartesian_prod(torch.from_numpy(np.array([5], dtype=np.float64)), t).float()
-bnd2_real = [bnd2_real_left,bnd2_real_right]
-
-bnd2_real_left = bnd2_real_left.to(device)
-bnd2_real_right = bnd2_real_right.to(device)
-
-# v(-5,t) = v(5,t)
-bnd2_imag_left = torch.cartesian_prod(torch.from_numpy(np.array([-5], dtype=np.float64)), t).float()
-bnd2_imag_right = torch.cartesian_prod(torch.from_numpy(np.array([5], dtype=np.float64)), t).float()
-bnd2_imag = [bnd2_imag_left,bnd2_imag_right]
-
-bnd2_imag_left = bnd2_imag_left.to(device)
-bnd2_imag_right = bnd2_imag_right.to(device)
-
-# du/dx (-5,t) = du/dx (5,t)
-bnd3_real_left = torch.cartesian_prod(torch.from_numpy(np.array([-5], dtype=np.float64)), t).float()
-bnd3_real_right = torch.cartesian_prod(torch.from_numpy(np.array([5], dtype=np.float64)), t).float()
-bnd3_real = [bnd3_real_left, bnd3_real_right]
-
-bnd3_real_left = bnd3_real_left.to(device)
-bnd3_real_right = bnd3_real_right.to(device)
-
-bop3_real = {
-            'du/dx':
-                {
-                    'coeff': 1,
-                    'du/dx': [0],
-                    'pow': 1,
-                    'var': 0
-                }
-}
-# dv/dx (-5,t) = dv/dx (5,t)
-bnd3_imag_left = torch.cartesian_prod(torch.from_numpy(np.array([-5], dtype=np.float64)), t).float()
-bnd3_imag_right = torch.cartesian_prod(torch.from_numpy(np.array([5], dtype=np.float64)), t).float()
-bnd3_imag = [bnd3_imag_left,bnd3_imag_right]
-
-bnd3_imag_left = bnd3_imag_left.to(device)
-bnd3_imag_right = bnd3_imag_right.to(device)
-
-bop3_imag = {
-            'dv/dx':
-                {
-                    'coeff': 1,
-                    'dv/dx': [0],
-                    'pow': 1,
-                    'var': 1
-                }
-}
-
-
-bcond_type = 'periodic'
-
-bconds = [[bnd1_real, bndval1_real, 0],
-          [bnd1_imag, bndval1_imag, 1],
-          [bnd2_real, 0, bcond_type],
-          [bnd2_imag, 1, bcond_type],
-          [bnd3_real, bop3_real, bcond_type],
-          [bnd3_imag, bop3_imag, bcond_type]]
-
-'''
-schrodinger equation:
-i * dh/dt + 1/2 * d2h/dx2 + abs(h)**2 * h = 0 
-real part: 
-du/dt + 1/2 * d2v/dx2 + (u**2 + v**2) * v
-imag part:
-dv/dt - 1/2 * d2u/dx2 - (u**2 + v**2) * u
-u = var:0
-v = var:1
-'''
-
-schrodinger_eq_real = {
-    'du/dt':
-        {
-            'const': 1,
-            'term': [1],
-            'power': 1,
-            'var': 0
-        },
-    '1/2*d2v/dx2':
-        {
-            'const': 1 / 2,
-            'term': [0, 0],
-            'power': 1,
-            'var': 1
-        },
-    'v * u**2':
-        {
-            'const': 1,
-            'term': [[None], [None]],
-            'power': [1, 2],
-            'var': [1, 0]
-        },
-    'v**3':
-        {
-            'const': 1,
-            'term': [None],
-            'power': 3,
-            'var': 1
-        }
-
-}
-schrodinger_eq_imag = {
-    'dv/dt':
-        {
-            'const': 1,
-            'term': [1],
-            'power': 1,
-            'var': 1
-        },
-    '-1/2*d2u/dx2':
-        {
-            'const': - 1 / 2,
-            'term': [0, 0],
-            'power': 1,
-            'var': 0
-        },
-    '-u * v ** 2':
-        {
-            'const': -1,
-            'term': [[None], [None]],
-            'power': [1, 2],
-            'var': [0, 1]
-        },
-    '-u ** 3':
-        {
-            'const': -1,
-            'term': [None],
-            'power': 3,
-            'var': 0
-        }
-
-}
-
-schrodinger_eq = [schrodinger_eq_real,schrodinger_eq_imag]
-
-model = torch.nn.Sequential(
-        torch.nn.Linear(2, 100),
-        torch.nn.Tanh(),
-        torch.nn.Linear(100, 100),
-        torch.nn.Tanh(),
-        torch.nn.Linear(100, 100),
-        torch.nn.Tanh(),
-        torch.nn.Linear(100, 100),
-        torch.nn.Tanh(),
-        torch.nn.Linear(100, 100),
-        torch.nn.Tanh(),
-        torch.nn.Linear(100, 100),
-        torch.nn.Tanh(),
-        torch.nn.Linear(100, 2)
-    )
-
-model = model.to(device)
-
-equation = Equation(grid, schrodinger_eq, bconds).set_strategy('autograd')
-
-img_dir=os.path.join(os.path.dirname( __file__ ), 'schrodinger_img')
-
-if not(os.path.isdir(img_dir)):
-    os.mkdir(img_dir)
-
-model = Solver(grid, equation, model, 'autograd').solve(lambda_bound=1, verbose=1, learning_rate=1,
-                                    eps=1e-6, tmin=1000, tmax=1e5,use_cache=False,cache_dir='../cache/',cache_verbose=True,
-                                    save_always=False,no_improvement_patience=500,print_every = 100,step_plot_print=True, optimizer_mode='LBFGS')
-
+import torch
+import numpy as np
+import matplotlib.pyplot as plt
+import scipy
+
+import os
+import sys
+
+os.environ['KMP_DUPLICATE_LIB_OK'] = 'TRUE'
+
+sys.path.pop()
+sys.path.append(os.path.abspath(os.path.join(os.path.dirname( __file__ ), '..')))
+
+from solver import Solver
+from cache import Model_prepare
+from input_preprocessing import Equation
+
+device = torch.device("cpu")
+
+x_grid = np.linspace(-5,5,41)
+t_grid = np.linspace(0,np.pi/2,41)
+
+x = torch.from_numpy(x_grid)
+t = torch.from_numpy(t_grid)
+
+grid = torch.cartesian_prod(x, t).float()
+
+grid = grid.to(device)
+
+"""
+To solve schrodinger equation we have to solve system because of its complexity. 
+Both for the operator and for boundary and initial conditions.
+The system of boundary and initial conditions is written as follows:
+bnd1 = torch.stack((bnd1_real, bnd1_imag),dim = 1)
+etc...
+For periodic bconds you need to set parameter bnd_type = 'periodic'.
+For 'periodic' you don't need to set bnd_val.
+In this case condition will be written as follows:
+bnd1_left = ...
+bnd1_right = ...
+bnd1 = [bnd1_left, bnd1_right]
+Each term of bconds support up to 4 parameters, such as: bnd, bnd_val, bnd_op, bnd_type.
+bnd_type is not necessary, default = 'boundary values'.
+bnd, bnd_val are essentials for setting parameters bconds.
+Eventually, whole list of bconds will be written:
+bconds = [[bnd1,...,...], etc...]
+"""
+## BOUNDARY AND INITIAL CONDITIONS
+fun = lambda x: 2/np.cosh(x)
+
+# u(x,0) = 2sech(x), v(x,0) = 0
+bnd1_real = torch.cartesian_prod(x, torch.from_numpy(np.array([0], dtype=np.float64))).float()
+bnd1_imag = torch.cartesian_prod(x, torch.from_numpy(np.array([0], dtype=np.float64))).float()
+
+
+# u(x,0) = 2sech(x)
+bndval1_real = fun(bnd1_real[:,0])
+
+#  v(x,0) = 0
+bndval1_imag = torch.from_numpy(np.zeros_like(bnd1_imag[:,0]))
+
+
+# u(-5,t) = u(5,t)
+bnd2_real_left = torch.cartesian_prod(torch.from_numpy(np.array([-5], dtype=np.float64)), t).float()
+bnd2_real_right = torch.cartesian_prod(torch.from_numpy(np.array([5], dtype=np.float64)), t).float()
+bnd2_real = [bnd2_real_left,bnd2_real_right]
+
+
+# v(-5,t) = v(5,t)
+bnd2_imag_left = torch.cartesian_prod(torch.from_numpy(np.array([-5], dtype=np.float64)), t).float()
+bnd2_imag_right = torch.cartesian_prod(torch.from_numpy(np.array([5], dtype=np.float64)), t).float()
+bnd2_imag = [bnd2_imag_left,bnd2_imag_right]
+
+
+# du/dx (-5,t) = du/dx (5,t)
+bnd3_real_left = torch.cartesian_prod(torch.from_numpy(np.array([-5], dtype=np.float64)), t).float()
+bnd3_real_right = torch.cartesian_prod(torch.from_numpy(np.array([5], dtype=np.float64)), t).float()
+bnd3_real = [bnd3_real_left, bnd3_real_right]
+
+
+
+bop3_real = {
+            'du/dx':
+                {
+                    'coeff': 1,
+                    'du/dx': [0],
+                    'pow': 1,
+                    'var': 0
+                }
+}
+# dv/dx (-5,t) = dv/dx (5,t)
+bnd3_imag_left = torch.cartesian_prod(torch.from_numpy(np.array([-5], dtype=np.float64)), t).float()
+bnd3_imag_right = torch.cartesian_prod(torch.from_numpy(np.array([5], dtype=np.float64)), t).float()
+bnd3_imag = [bnd3_imag_left,bnd3_imag_right]
+
+
+bop3_imag = {
+            'dv/dx':
+                {
+                    'coeff': 1,
+                    'dv/dx': [0],
+                    'pow': 1,
+                    'var': 1
+                }
+}
+
+
+bcond_type = 'periodic'
+
+bconds = [[bnd1_real, bndval1_real, 0],
+          [bnd1_imag, bndval1_imag, 1],
+          [bnd2_real, 0, bcond_type],
+          [bnd2_imag, 1, bcond_type],
+          [bnd3_real, bop3_real, bcond_type],
+          [bnd3_imag, bop3_imag, bcond_type]]
+
+'''
+schrodinger equation:
+i * dh/dt + 1/2 * d2h/dx2 + abs(h)**2 * h = 0 
+real part: 
+du/dt + 1/2 * d2v/dx2 + (u**2 + v**2) * v
+imag part:
+dv/dt - 1/2 * d2u/dx2 - (u**2 + v**2) * u
+u = var:0
+v = var:1
+'''
+
+schrodinger_eq_real = {
+    'du/dt':
+        {
+            'const': 1,
+            'term': [1],
+            'power': 1,
+            'var': 0
+        },
+    '1/2*d2v/dx2':
+        {
+            'const': 1 / 2,
+            'term': [0, 0],
+            'power': 1,
+            'var': 1
+        },
+    'v * u**2':
+        {
+            'const': 1,
+            'term': [[None], [None]],
+            'power': [1, 2],
+            'var': [1, 0]
+        },
+    'v**3':
+        {
+            'const': 1,
+            'term': [None],
+            'power': 3,
+            'var': 1
+        }
+
+}
+schrodinger_eq_imag = {
+    'dv/dt':
+        {
+            'const': 1,
+            'term': [1],
+            'power': 1,
+            'var': 1
+        },
+    '-1/2*d2u/dx2':
+        {
+            'const': - 1 / 2,
+            'term': [0, 0],
+            'power': 1,
+            'var': 0
+        },
+    '-u * v ** 2':
+        {
+            'const': -1,
+            'term': [[None], [None]],
+            'power': [1, 2],
+            'var': [0, 1]
+        },
+    '-u ** 3':
+        {
+            'const': -1,
+            'term': [None],
+            'power': 3,
+            'var': 0
+        }
+
+}
+
+schrodinger_eq = [schrodinger_eq_real,schrodinger_eq_imag]
+
+model = torch.nn.Sequential(
+        torch.nn.Linear(2, 100),
+        torch.nn.Tanh(),
+        torch.nn.Linear(100, 100),
+        torch.nn.Tanh(),
+        torch.nn.Linear(100, 100),
+        torch.nn.Tanh(),
+        torch.nn.Linear(100, 100),
+        torch.nn.Tanh(),
+        torch.nn.Linear(100, 100),
+        torch.nn.Tanh(),
+        torch.nn.Linear(100, 100),
+        torch.nn.Tanh(),
+        torch.nn.Linear(100, 2)
+    )
+
+
+equation = Equation(grid, schrodinger_eq, bconds).set_strategy('autograd')
+
+img_dir=os.path.join(os.path.dirname( __file__ ), 'schrodinger_img')
+
+if not(os.path.isdir(img_dir)):
+    os.mkdir(img_dir)
+
+model = Solver(grid, equation, model, 'autograd').solve(lambda_bound=1, verbose=1, learning_rate=0.8,
+                                    eps=1e-6, tmin=1000, tmax=1e5,use_cache=False,cache_dir='../cache/',cache_verbose=True,
+                                    save_always=False,no_improvement_patience=500, print_every = 100,step_plot_print=True, optimizer_mode='LBFGS')
+