import torch
import numpy as np
import matplotlib.pyplot as plt
import scipy

import os
import sys

os.environ['KMP_DUPLICATE_LIB_OK'] = 'TRUE'

sys.path.pop()
sys.path.append(os.path.abspath(os.path.join(os.path.dirname( __file__ ), '..')))

from solver import Solver
from cache import Model_prepare
from input_preprocessing import Equation

device = torch.device('cpu')

x_grid = np.linspace(-5,5,41)
t_grid = np.linspace(0,np.pi/2,41)

x = torch.from_numpy(x_grid)
t = torch.from_numpy(t_grid)

grid = torch.cartesian_prod(x, t).float()

grid.to(device)

"""
To solve schrodinger equation we have to solve system because of its complexity. 
Both for the operator and for boundary and initial conditions.
The system of boundary and initial conditions is written as follows:
bnd1 = torch.stack((bnd1_real, bnd1_imag),dim = 1)
etc...
For periodic bconds you need to set parameter bnd_type = 'periodic'.
For 'periodic' you don't need to set bnd_val.
In this case condition will be written as follows:
bnd1_left = ...
bnd1_right = ...
bnd1 = [bnd1_left, bnd1_right]
Each term of bconds support up to 4 parameters, such as: bnd, bnd_val, bnd_op, bnd_type.
bnd_type is not necessary, default = 'boundary values'.
bnd, bnd_val are essentials for setting parameters bconds.
Eventually, whole list of bconds will be written:
bconds = [[bnd1,...,...], etc...]
"""
## BOUNDARY AND INITIAL CONDITIONS
fun = lambda x: 2/np.cosh(x)

# u(x,0) = 2sech(x), v(x,0) = 0
bnd1_real = torch.cartesian_prod(x, torch.from_numpy(np.array([0], dtype=np.float64))).float()
bnd1_imag = torch.cartesian_prod(x, torch.from_numpy(np.array([0], dtype=np.float64))).float()


# u(x,0) = 2sech(x)
bndval1_real = fun(bnd1_real[:,0])

#  v(x,0) = 0
bndval1_imag = torch.from_numpy(np.zeros_like(bnd1_imag[:,0]))


# u(-5,t) = u(5,t)
bnd2_real_left = torch.cartesian_prod(torch.from_numpy(np.array([-5], dtype=np.float64)), t).float()
bnd2_real_right = torch.cartesian_prod(torch.from_numpy(np.array([5], dtype=np.float64)), t).float()
bnd2_real = [bnd2_real_left,bnd2_real_right]

# v(-5,t) = v(5,t)
bnd2_imag_left = torch.cartesian_prod(torch.from_numpy(np.array([-5], dtype=np.float64)), t).float()
bnd2_imag_right = torch.cartesian_prod(torch.from_numpy(np.array([5], dtype=np.float64)), t).float()
bnd2_imag = [bnd2_imag_left,bnd2_imag_right]


# du/dx (-5,t) = du/dx (5,t)
bnd3_real_left = torch.cartesian_prod(torch.from_numpy(np.array([-5], dtype=np.float64)), t).float()
bnd3_real_right = torch.cartesian_prod(torch.from_numpy(np.array([5], dtype=np.float64)), t).float()
bnd3_real = [bnd3_real_left, bnd3_real_right]

bop3_real = {
            'du/dx':
                {
                    'coeff': 1,
                    'du/dx': [0],
                    'pow': 1,
                    'var': 0
                }
}
# dv/dx (-5,t) = dv/dx (5,t)
bnd3_imag_left = torch.cartesian_prod(torch.from_numpy(np.array([-5], dtype=np.float64)), t).float()
bnd3_imag_right = torch.cartesian_prod(torch.from_numpy(np.array([5], dtype=np.float64)), t).float()
bnd3_imag = [bnd3_imag_left,bnd3_imag_right]

bop3_imag = {
            'dv/dx':
                {
                    'coeff': 1,
                    'dv/dx': [0],
                    'pow': 1,
                    'var': 1
                }
}


bcond_type = 'periodic'

bconds = [[bnd1_real, bndval1_real, 0],
          [bnd1_imag, bndval1_imag, 1],
          [bnd2_real, 0, bcond_type],
          [bnd2_imag, 1, bcond_type],
          [bnd3_real, bop3_real, bcond_type],
          [bnd3_imag, bop3_imag, bcond_type]]

'''
schrodinger equation:
i * dh/dt + 1/2 * d2h/dx2 + abs(h)**2 * h = 0 
real part: 
du/dt + 1/2 * d2v/dx2 + (u**2 + v**2) * v
imag part:
dv/dt - 1/2 * d2u/dx2 - (u**2 + v**2) * u
u = var:0
v = var:1
'''

schrodinger_eq_real = {
    'du/dt':
        {
            'const': 1,
            'term': [1],
            'power': 1,
            'var': 0
        },
    '1/2*d2v/dx2':
        {
            'const': 1 / 2,
            'term': [0, 0],
            'power': 1,
            'var': 1
        },
    'v * u**2':
        {
            'const': 1,
            'term': [[None], [None]],
            'power': [1, 2],
            'var': [1, 0]
        },
    'v**3':
        {
            'const': 1,
            'term': [None],
            'power': 3,
            'var': 1
        }

}
schrodinger_eq_imag = {
    'dv/dt':
        {
            'const': 1,
            'term': [1],
            'power': 1,
            'var': 1
        },
    '-1/2*d2u/dx2':
        {
            'const': - 1 / 2,
            'term': [0, 0],
            'power': 1,
            'var': 0
        },
    '-u * v ** 2':
        {
            'const': -1,
            'term': [[None], [None]],
            'power': [1, 2],
            'var': [0, 1]
        },
    '-u ** 3':
        {
            'const': -1,
            'term': [None],
            'power': 3,
            'var': 0
        }

}

schrodinger_eq = [schrodinger_eq_real,schrodinger_eq_imag]

model = torch.nn.Sequential(
        torch.nn.Linear(2, 100),
        torch.nn.Tanh(),
        torch.nn.Linear(100, 100),
        torch.nn.Tanh(),
        torch.nn.Linear(100, 100),
        torch.nn.Tanh(),
        torch.nn.Linear(100, 100),
        torch.nn.Tanh(),
        torch.nn.Linear(100, 100),
        torch.nn.Tanh(),
        torch.nn.Linear(100, 100),
        torch.nn.Tanh(),
<<<<<<< HEAD
        #torch.nn.Linear(100, 100), for more accurate
        #torch.nn.Tanh(),
=======
>>>>>>> f748dc42
        torch.nn.Linear(100, 2)
    )

def v(grid):
    return torch.cos(grid[:,0]+grid[:,1]) # torch.ones_like(grid[:,0]) + torch.cos(grid[:,0]+grid[:,1]) # solution is more accurate in more time 

weak_form=[v]

equation = Equation(grid, schrodinger_eq, bconds).set_strategy('autograd')
<<<<<<< HEAD

model = Solver(grid, equation, model, 'autograd', weak_form=weak_form).solve(lambda_bound=1, verbose=1, learning_rate=0.9,
                                    eps=1e-6, tmin=1000, tmax=1e5,use_cache=False,cache_dir='../cache/',cache_verbose=True,
                                    save_always=False,no_improvement_patience=500,step_plot_print=True, print_every=10, optimizer_mode='LBFGS',patience=2)
=======

img_dir=os.path.join(os.path.dirname( __file__ ), 'schroedinger_weak_img')

if not(os.path.isdir(img_dir)):
    os.mkdir(img_dir)

model = Solver(grid, equation, model, 'autograd', weak_form=weak_form).solve(lambda_bound=1, verbose=1, learning_rate=0.8,
                                    eps=1e-6, tmin=1000, tmax=1e5,use_cache=False,cache_dir='../cache/',cache_verbose=True,
                                    save_always=False,no_improvement_patience=500, print_every = 100, optimizer_mode='LBFGS',step_plot_print=False,step_plot_save=True,image_save_dir=img_dir)
>>>>>>> f748dc42
<|MERGE_RESOLUTION|>--- conflicted
+++ resolved
@@ -193,17 +193,6 @@
         torch.nn.Tanh(),
         torch.nn.Linear(100, 100),
         torch.nn.Tanh(),
-        torch.nn.Linear(100, 100),
-        torch.nn.Tanh(),
-        torch.nn.Linear(100, 100),
-        torch.nn.Tanh(),
-        torch.nn.Linear(100, 100),
-        torch.nn.Tanh(),
-<<<<<<< HEAD
-        #torch.nn.Linear(100, 100), for more accurate
-        #torch.nn.Tanh(),
-=======
->>>>>>> f748dc42
         torch.nn.Linear(100, 2)
     )
 
@@ -212,20 +201,8 @@
 
 weak_form=[v]
 
-equation = Equation(grid, schrodinger_eq, bconds).set_strategy('autograd')
-<<<<<<< HEAD
-
-model = Solver(grid, equation, model, 'autograd', weak_form=weak_form).solve(lambda_bound=1, verbose=1, learning_rate=0.9,
-                                    eps=1e-6, tmin=1000, tmax=1e5,use_cache=False,cache_dir='../cache/',cache_verbose=True,
-                                    save_always=False,no_improvement_patience=500,step_plot_print=True, print_every=10, optimizer_mode='LBFGS',patience=2)
-=======
-
-img_dir=os.path.join(os.path.dirname( __file__ ), 'schroedinger_weak_img')
-
-if not(os.path.isdir(img_dir)):
-    os.mkdir(img_dir)
-
-model = Solver(grid, equation, model, 'autograd', weak_form=weak_form).solve(lambda_bound=1, verbose=1, learning_rate=0.8,
-                                    eps=1e-6, tmin=1000, tmax=1e5,use_cache=False,cache_dir='../cache/',cache_verbose=True,
-                                    save_always=False,no_improvement_patience=500, print_every = 100, optimizer_mode='LBFGS',step_plot_print=False,step_plot_save=True,image_save_dir=img_dir)
->>>>>>> f748dc42
+equation = Equation(grid, schrodinger_eq, bconds).set_strategy('NN')
+
+model = Solver(grid, equation, model, 'NN', weak_form=weak_form).solve(lambda_bound=1, verbose=1, learning_rate=0.8,
+                                    eps=1e-6, tmin=1000, tmax=1e5,use_cache=True,cache_dir='../cache/',cache_verbose=True,
+                                    save_always=False,no_improvement_patience=500,step_plot_print=100, optimizer_mode='LBFGS')