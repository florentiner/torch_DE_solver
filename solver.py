--- conflicted
+++ resolved
@@ -30,15 +30,10 @@
         ax1 = fig1.add_subplot(projection='3d')
 
         if title!=None:
-<<<<<<< HEAD
-            ax.set_title(title)
-        ax.plot_trisurf(prepared_grid[:, 0].detach().numpy().reshape(-1), prepared_grid[:, 1].detach().numpy().reshape(-1),
-=======
             ax1.set_title(title)
             # ax2.set_title(title)
         if nvars_model == 1:
             ax1.plot_trisurf(prepared_grid[:, 0].reshape(-1), prepared_grid[:, 1].reshape(-1),
->>>>>>> 2c9fa957
                         model(prepared_grid).detach().numpy().reshape(-1), cmap=cm.jet, linewidth=0.2, alpha=1)
             ax1.set_xlabel("x1")
             ax1.set_ylabel("x2")
